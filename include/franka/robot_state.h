--- conflicted
+++ resolved
@@ -140,13 +140,8 @@
   std::array<double, 7> tau_J{};  // NOLINT (readability-identifier-naming)
 
   /**
-<<<<<<< HEAD
    * \f${\tau_J}_d\f$
-   * Desired link-side joint torque sensor signals with gravity. Unit: \f$[Nm]\f$
-=======
-   * \f$\tau_{J}_d\f$
    * Desired link-side joint torque sensor signals without gravity. Unit: \f$[Nm]\f$
->>>>>>> fee9d8cd
    */
   std::array<double, 7> tau_J_d{};  // NOLINT (readability-identifier-naming)
 
