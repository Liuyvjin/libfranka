--- conflicted
+++ resolved
@@ -6,12 +6,6 @@
 
 namespace franka {
 
-<<<<<<< HEAD
-template <class T, size_t N>
-std::ostream& operator<<(std::ostream& ostream, const std::array<T, N>& array) {
-  std::copy(array.cbegin(), array.cend(),
-            std::ostream_iterator<T>(ostream, ","));
-=======
 RobotState::RobotState() {
   std::memset(this, 0, sizeof(*this));
 }
@@ -20,7 +14,6 @@
 std::ostream& operator<<(std::ostream& ostream, const std::array<T, N>& array)
 {
   std::copy(array.cbegin(), array.cend(), std::ostream_iterator<T>(ostream, ","));
->>>>>>> 96fb3925
   return ostream;
 }
 
