--- conflicted
+++ resolved
@@ -1,6 +1,10 @@
 # CHANGELOG
 
 ## 0.2.1 - UNRELEASED
+
+### Examples
+
+  * Set default collision behavior, impedances, and filter frequencies
 
 ### Library
 
@@ -20,27 +24,6 @@
   * Added `tau_J_d`, `m_ee`, `F_x_Cee`, `I_ee`, `m_total`, `F_x_Ctotal`, `I_total`,
     `theta` and `dtheta` to `franka::RobotState`
   * Added `setFilter` command to `franka::Robot`
-<<<<<<< HEAD
-
-### Bugfixes
-
-  * Changed examples to read initial states inside control loops (after controller switching)
-  * Always throw `franka::ControlException`s for control-related command responses
-  * Prepared for the removal of the socket-init in the default constructor in POCO releases >= 1.8.0
-  * Docu: Use SVG instead of MathML for math rendering in API documentation to support Chrome
-
-### Other changes
-
-  * Changes in network protocol for new panda system version
-  * Removed unnecessary public dependencies for `libfranka`
-  * More descriptive exception messages
-  * Examples:
-    * CI: Run linter on examples
-    * Examples first move to an initial joint position
-    * Lowered grasping force in `grasp_object` example
-    * Set default collision behavior, impedances, and filter frequencies
-  * Changed thread priority to the maximum allowed value
-=======
   * Added support for commanding elbow positions for Cartesian motions.
   * Added stiffness frame `K` to `franka::Model`
   * **BREAKING** Replaced `p_min` and `p_max` of `franka::VirtualWallCuboid` with `object_world_size`
@@ -73,7 +56,6 @@
   * Removed unnecessary public dependencies for libfranka.
   * CI: Run linter on examples
   * Docu: Use SVG instead of MathML for math rendering in API documentation to support Chrome.
->>>>>>> c8fa7cbf
 
 ## 0.1.0 - 2017-09-15
 
