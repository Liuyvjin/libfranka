--- conflicted
+++ resolved
@@ -4,11 +4,8 @@
 
   * **BREAKING** change on the network protocol:
     - Added `tau_J_d` to the robot state.
-<<<<<<< HEAD
   * Added saturation to joint velocity, joint position, and joint impedance examples
-=======
   * Changed examples to read initial states inside control loops (after controller switching).
->>>>>>> 2c3fc610
 
 ## 0.1.0 - 2017-09-15
 
