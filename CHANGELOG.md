# CHANGELOG

## 0.2.0 - unreleased

Requires Panda system version >= 1.0.9

### New features

  * Added two new errors to the robot state
  * Added `epsilon` parameters to gripper grasp method
  * Added `tau_J_d` to the robot state
  * Added logs to ControlException
  * Added saturation to joint velocity, joint position, and joint impedance examples
  * Added support for commanding elbow positions for Cartesian motions
  * Fail earlier (by throwing exception) if any of the commanded values are NaN or infinity
  * Added support for stiffness frame to model

### Bugfixes

  * Changed examples to read initial states inside control loops (after controller switching)
  * Always throw `ControlException`s for control-related command responses

### Other changes

  * Changes in network protocol for new panda system version
  * Removed unnecessary public dependencies for libfranka
<<<<<<< HEAD
  * More descriptive exception messages
=======
  * CI: Run linter on examples
>>>>>>> 02bd5b28

## 0.1.0 - 2017-09-15

  * Initial release
<|MERGE_RESOLUTION|>--- conflicted
+++ resolved
@@ -24,11 +24,8 @@
 
   * Changes in network protocol for new panda system version
   * Removed unnecessary public dependencies for libfranka
-<<<<<<< HEAD
   * More descriptive exception messages
-=======
   * CI: Run linter on examples
->>>>>>> 02bd5b28
 
 ## 0.1.0 - 2017-09-15
 
